# -*- coding: utf-8 -*-
""" SolrResponse class that provides an easy access to a solr search
response.

>>> response.status
0
>>> response.total_result
10
>>> reponse['qtime']
13

"""

class SolrDict(dict):
    """ Easy-use dictionary.

    """

    def __getattr__(self, key):
        """ getattr = getitem.

        """
        return self.__getitem__(key)

    def __setattr__(self, key, value):
        """ setattr = setitem.

        """
        self.__setitem__(key, value)

    def __missing__(self, key):
        """ Return None instead of KeyError.

        """
        return None

class SolrResponse(SolrDict):
    """ Parse solr response and make it accesible.

    """

    def __init__(self, solr_response):
        """ Init method

        Arguments:
        solr_response -- Python object result of search query

        """
        super(SolrResponse, self).__init__()
        self.status = solr_response['responseHeader']['status']
        self.qtime = solr_response['responseHeader']['QTime']
        self.total_results = solr_response['response']['numFound']
        self.start = solr_response['response']['start']
        self.documents = solr_response['response']['docs']
<<<<<<< HEAD
        self.facets = __parse_facets(solr_response['facet_counts'])
=======
        if 'facet_counts' in solr_response:
            self.facets = self.__parse_facets(solr_response['facet_counts'])
>>>>>>> bd94c15f
  
def __parse_facets(solr_facets):
    """ Parse facets.

    """
    result = SolrDict()
    for facet_type, facets in solr_facets.iteritems():
        facet_type_dict = SolrDict()
        for name, facet in facets.iteritems():
            parsed = [tuple(facet[i:i+2]) for i in xrange(0, len(facet), 2)]
            facet_type_dict[name] = SolrDict(parsed)
        result[facet_type] = facet_type_dict
    return result<|MERGE_RESOLUTION|>--- conflicted
+++ resolved
@@ -52,12 +52,8 @@
         self.total_results = solr_response['response']['numFound']
         self.start = solr_response['response']['start']
         self.documents = solr_response['response']['docs']
-<<<<<<< HEAD
-        self.facets = __parse_facets(solr_response['facet_counts'])
-=======
         if 'facet_counts' in solr_response:
             self.facets = self.__parse_facets(solr_response['facet_counts'])
->>>>>>> bd94c15f
   
 def __parse_facets(solr_facets):
     """ Parse facets.
